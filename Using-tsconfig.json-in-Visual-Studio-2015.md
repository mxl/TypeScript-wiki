## Overview

[`tsconfig.json`](tsconfig.json.md) has limited support in Visual Studio 2015.
Current support is limited to 'loose files', ASP.NET v5, and Apache Cordova Apps.

*Note:* At this time we don't support any other project types in Visual Studio using a `tsconfig.json` file.
This include the 'HTML Application with TypeScript' and ASP.NET v4.

## Loose Files

<<<<<<< HEAD
Anytime you open a TypeScript in Visual Studio, Visual Studio will search for a `tsconfig.json` file by traversing up each
directory to the root of the drive until we find a `tsconfig.json` file. If you have the option to 'Display Virtual
Projects when no Solution is loaded' enabled, you'll see the files associated with that `tsconfig.json` in the Solution Explorer. This view is a representation of the view the TypeScript compiler has of your files.

## ASP.NET v5 and Apache Cordova Apps

This is a very detailed description about [using TypeScript with ASP.NET 5.](Using-TypeScript-With-ASP.NET-5.md)
The configuration for Apache Cordova projects is identical. However the `tsconfig.json` template for that project type
=======
Any time you open a TypeScript project in Visual Studio, we will do a search for a `tsconfig.json` file by traversing up each
directory to the root directory, or as soon as we find a `tsconfig.json` file.
If you have the option to 'Display Virtual Projects when no Solution is loaded' enabled, you'll see the files associated with that `tsconfig.json` in the *Solution Explorer* view.
This view is a representation of the view the TypeScript compiler has of your files.

## ASP.NET v5 and Apache Cordova Apps

This is a very detailed description about [using TypeScript with ASP.NET 5](Using-TypeScript-With-ASP.NET-5.md).
The configuration for Apache Cordova projects is identical, however the `tsconfig.json` template for that project type
>>>>>>> 55e85441
has some other defaults. 

## Limitations

There are a number of limitations with the Loose Files scenario:
 
* Since TypeScript doesn't have a real project system, there is no right-click menu in the Solution Explorer.
In order to add new files, you have to use the File >> New >> File... (Ctrl + N) menu item.
Further, if you want to configure compilation options, you will have to open the 'tsconfig.json' file and edit its settings.

<<<<<<< HEAD
* Because 'tsconfig.json' the is way to configure the behavior of the TypeScript compiler, and not a complete project, 
it only includes TypeScript files in its view. If you want to work with TypeScript and other files the best way to that
is to create an ASP.NET v5 project.
=======
* Because the 'tsconfig.json' is way to configure the behavior of the TypeScript compiler, and not a complete project, 
it only includes TypeScript files in it's view.
If you want to work with TypeScript and other files the best way to that is to create an ASP.NET v5 project.
>>>>>>> 55e85441

* We only support a single `tsconfig.json` file per project.

## Compile on Save

In order to enable *Compile on Save* for ASP.NET v5 projects, you have to enable *Compile on Save* for TypeScript files which are not part of a virtual TypeScript project.
The settings for the selected module type and ECMAScript version will be ignored if a `tsconfig.json` file is part of the project.

![Compile on Save](https://raw.githubusercontent.com/wiki/Microsoft/TypeScript/aspnet-screenshots/compile-on-save.png)<|MERGE_RESOLUTION|>--- conflicted
+++ resolved
@@ -4,30 +4,19 @@
 Current support is limited to 'loose files', ASP.NET v5, and Apache Cordova Apps.
 
 *Note:* At this time we don't support any other project types in Visual Studio using a `tsconfig.json` file.
-This include the 'HTML Application with TypeScript' and ASP.NET v4.
+This includes the 'HTML Application with TypeScript' and ASP.NET v4.
 
 ## Loose Files
 
-<<<<<<< HEAD
-Anytime you open a TypeScript in Visual Studio, Visual Studio will search for a `tsconfig.json` file by traversing up each
-directory to the root of the drive until we find a `tsconfig.json` file. If you have the option to 'Display Virtual
-Projects when no Solution is loaded' enabled, you'll see the files associated with that `tsconfig.json` in the Solution Explorer. This view is a representation of the view the TypeScript compiler has of your files.
-
-## ASP.NET v5 and Apache Cordova Apps
-
-This is a very detailed description about [using TypeScript with ASP.NET 5.](Using-TypeScript-With-ASP.NET-5.md)
-The configuration for Apache Cordova projects is identical. However the `tsconfig.json` template for that project type
-=======
 Any time you open a TypeScript project in Visual Studio, we will do a search for a `tsconfig.json` file by traversing up each
-directory to the root directory, or as soon as we find a `tsconfig.json` file.
+directory to the root directory, or until we find a `tsconfig.json` file.
 If you have the option to 'Display Virtual Projects when no Solution is loaded' enabled, you'll see the files associated with that `tsconfig.json` in the *Solution Explorer* view.
 This view is a representation of the view the TypeScript compiler has of your files.
 
 ## ASP.NET v5 and Apache Cordova Apps
 
-This is a very detailed description about [using TypeScript with ASP.NET 5](Using-TypeScript-With-ASP.NET-5.md).
-The configuration for Apache Cordova projects is identical, however the `tsconfig.json` template for that project type
->>>>>>> 55e85441
+This is a detailed description for [using TypeScript with ASP.NET 5](Using-TypeScript-With-ASP.NET-5.md).
+The configuration for Apache Cordova projects is identical. However the `tsconfig.json` template for that project type
 has some other defaults. 
 
 ## Limitations
@@ -38,15 +27,8 @@
 In order to add new files, you have to use the File >> New >> File... (Ctrl + N) menu item.
 Further, if you want to configure compilation options, you will have to open the 'tsconfig.json' file and edit its settings.
 
-<<<<<<< HEAD
-* Because 'tsconfig.json' the is way to configure the behavior of the TypeScript compiler, and not a complete project, 
-it only includes TypeScript files in its view. If you want to work with TypeScript and other files the best way to that
-is to create an ASP.NET v5 project.
-=======
-* Because the 'tsconfig.json' is way to configure the behavior of the TypeScript compiler, and not a complete project, 
-it only includes TypeScript files in it's view.
-If you want to work with TypeScript and other files the best way to that is to create an ASP.NET v5 project.
->>>>>>> 55e85441
+* Because 'tsconfig.json' is the way to configure the behavior of the TypeScript compiler, and not a complete project, 
+it only includes TypeScript files in its view. If you want to work with TypeScript and other files the best way to that is to create an ASP.NET v5 project.
 
 * We only support a single `tsconfig.json` file per project.
 
